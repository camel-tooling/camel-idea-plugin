<?xml version="1.0"?>
<!--
    Licensed to the Apache Software Foundation (ASF) under one or more
    contributor license agreements.  See the NOTICE file distributed with
    this work for additional information regarding copyright ownership.
    The ASF licenses this file to You under the Apache License, Version 2.0
    (the "License"); you may not use this file except in compliance with
    the License.  You may obtain a copy of the License at

    http://www.apache.org/licenses/LICENSE-2.0

    Unless required by applicable law or agreed to in writing, software
    distributed under the License is distributed on an "AS IS" BASIS,
    WITHOUT WARRANTIES OR CONDITIONS OF ANY KIND, either express or implied.
    See the License for the specific language governing permissions and
    limitations under the License.
-->
<project xmlns="http://maven.apache.org/POM/4.0.0" xmlns:xsi="http://www.w3.org/2001/XMLSchema-instance"
         xsi:schemaLocation="http://maven.apache.org/POM/4.0.0 http://maven.apache.org/xsd/maven-4.0.0.xsd">
  <modelVersion>4.0.0</modelVersion>

  <groupId>org.apache.camel</groupId>
  <artifactId>camel-ide</artifactId>
  <version>0.4.6-SNAPSHOT</version>
  <packaging>pom</packaging>
  <name>Apache Camel IDE :: Parent</name>
 
  <description>Support for Camel IDE plugins</description>

  <properties>
    <project.build.sourceEncoding>UTF-8</project.build.sourceEncoding>
    <project.reporting.outputEncoding>UTF-8</project.reporting.outputEncoding>

    <maven.compiler.target>1.8</maven.compiler.target>
    <maven.compiler.source>1.8</maven.compiler.source>
    <maven.compiler.plugin.version>3.6.0</maven.compiler.plugin.version>
    <maven.checkstyle.plugin.version>2.17</maven.checkstyle.plugin.version>
    <maven.checkstyle.version>8.3</maven.checkstyle.version>

    <!-- dependency versions, keep the list A..Z -->
    <camel.version>2.20.0</camel.version>
    <commons.lang.version>3.5</commons.lang.version>
    <junit.version>4.12</junit.version>
    <hamcrest.version>1.3</hamcrest.version>
    <miglayout.version>5.0</miglayout.version>
    <shrikwrap.version>1.2.6</shrikwrap.version>
    <shrikwrap.resolver.version>2.2.2</shrikwrap.resolver.version>
    <snakeyaml.version>1.6</snakeyaml.version>
  </properties>

  <scm>
    <connection>scm:git:git://github.com/camel-idea-plugin/camel-idea-plugin.git</connection>
    <developerConnection>scm:git:git@github.com:camel-idea-plugin/camel-idea-plugin.git</developerConnection>
    <url>camel-idea-plugin/camel-idea-plugin.git</url>
    <tag>0.4.6-SNAPSHOT</tag>
  </scm>

<<<<<<< HEAD
  <!-- TODO: until we use a released version of camel-catalog -->
  <repositories>
    <repository>
      <id>apache.snapshots</id>
      <url>http://repository.apache.org/snapshots/</url>
      <name>Apache Snapshot Repo</name>
      <snapshots>
        <enabled>true</enabled>
      </snapshots>
      <releases>
        <enabled>false</enabled>
      </releases>
    </repository>
    <repository>
      <id>jetbrains.plugins</id>
      <url>https://plugins.jetbrains.com/maven/</url>
      <name>Jetbrains Plugin Repo</name>
      <snapshots>
        <enabled>true</enabled>
      </snapshots>
      <releases>
        <enabled>true</enabled>
      </releases>
    </repository>
  </repositories>

  <pluginRepositories>
    <pluginRepository>
      <id>apache.snapshots</id>
      <url>http://repository.apache.org/snapshots/</url>
      <snapshots>
        <enabled>true</enabled>
      </snapshots>
      <releases>
        <enabled>false</enabled>
      </releases>
    </pluginRepository>
  </pluginRepositories>

=======
>>>>>>> 5344e811
  <modules>
    <module>custom-components</module>
    <module>camel-idea-plugin</module>
  </modules>

  <build>
    <plugins>
      <plugin>
        <groupId>org.apache.maven.plugins</groupId>
        <artifactId>maven-compiler-plugin</artifactId>
        <version>${maven.compiler.plugin.version}</version>
        <configuration>
          <source>${maven.compiler.source}</source>
          <target>${maven.compiler.target}</target>
        </configuration>
      </plugin>
      <plugin>
        <groupId>org.apache.maven.plugins</groupId>
        <artifactId>maven-checkstyle-plugin</artifactId>
        <version>${maven.checkstyle.plugin.version}</version>
        <dependencies>
          <dependency>
            <groupId>com.puppycrawl.tools</groupId>
            <artifactId>checkstyle</artifactId>
            <version>${maven.checkstyle.version}</version>
          </dependency>
        </dependencies>
        <executions>
          <execution>
            <id>validate</id>
            <phase>validate</phase>
            <configuration>
              <includeResources>false</includeResources>
              <configLocation>buildingtools/camel-checkstyle.xml</configLocation>
              <consoleOutput>true</consoleOutput>
              <failsOnError>true</failsOnError>
              <linkXRef>false</linkXRef>
              <suppressionsLocation>buildingtools/camel-checkstyle-suppressions.xml</suppressionsLocation>
              <encoding>UTF-8</encoding>
              <sourceDirectory>${basedir}/src</sourceDirectory>
            </configuration>
            <goals>
              <goal>checkstyle</goal>
            </goals>
          </execution>
        </executions>
      </plugin>
      <plugin>
        <groupId>org.apache.maven.plugins</groupId>
        <artifactId>maven-release-plugin</artifactId>
        <configuration>
          <autoVersionSubmodules>true</autoVersionSubmodules>
          <tagNameFormat>@{project.version}</tagNameFormat>
        </configuration>
      </plugin>
    </plugins>
  </build>

</project><|MERGE_RESOLUTION|>--- conflicted
+++ resolved
@@ -55,48 +55,6 @@
     <tag>0.4.6-SNAPSHOT</tag>
   </scm>
 
-<<<<<<< HEAD
-  <!-- TODO: until we use a released version of camel-catalog -->
-  <repositories>
-    <repository>
-      <id>apache.snapshots</id>
-      <url>http://repository.apache.org/snapshots/</url>
-      <name>Apache Snapshot Repo</name>
-      <snapshots>
-        <enabled>true</enabled>
-      </snapshots>
-      <releases>
-        <enabled>false</enabled>
-      </releases>
-    </repository>
-    <repository>
-      <id>jetbrains.plugins</id>
-      <url>https://plugins.jetbrains.com/maven/</url>
-      <name>Jetbrains Plugin Repo</name>
-      <snapshots>
-        <enabled>true</enabled>
-      </snapshots>
-      <releases>
-        <enabled>true</enabled>
-      </releases>
-    </repository>
-  </repositories>
-
-  <pluginRepositories>
-    <pluginRepository>
-      <id>apache.snapshots</id>
-      <url>http://repository.apache.org/snapshots/</url>
-      <snapshots>
-        <enabled>true</enabled>
-      </snapshots>
-      <releases>
-        <enabled>false</enabled>
-      </releases>
-    </pluginRepository>
-  </pluginRepositories>
-
-=======
->>>>>>> 5344e811
   <modules>
     <module>custom-components</module>
     <module>camel-idea-plugin</module>
