--- conflicted
+++ resolved
@@ -1,11 +1,7 @@
 <idea-plugin version="2" url="https://github.com/davsclaus/camel-idea-plugin">
   <id>org.apache.camel</id>
-<<<<<<< HEAD
-  <name>Camel IDEA Plugin</name>
-=======
   <name>Apache Camel IDEA Plugin</name>
->>>>>>> 813ab785
-  <version>0.1.3</version>
+  <version>0.1.4</version>
   <vendor email="users@apache.camel.org" url="http://camel.apache.org">Apache Camel</vendor>
 
   <description><![CDATA[
@@ -20,19 +16,13 @@
     ]]></description>
 
   <change-notes><![CDATA[
-<<<<<<< HEAD
-      0.1.0 - Early prototype.
-      0.1.1 - Smart completion for Java DSL
-      0.1.2 - Smart completion for property files
-      0.1.3 - Smart completion for property placeholders
-=======
       <ul>
+        <li>0.1.4 - Smart completion for property placeholders</li>
         <li>0.1.3 - Internal and external documentation for Camel endpoints</li>
         <li>0.1.2 - Smart completion for property files</li>
         <li>0.1.1 - Smart completion for Java DSL</li>
         <li>0.1.0 - Early prototype</li>
       </ul>
->>>>>>> 813ab785
     ]]>
   </change-notes>
 
