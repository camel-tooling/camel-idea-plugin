--- conflicted
+++ resolved
@@ -50,9 +50,6 @@
             if ("parameter".equals(kind)) {
                 // only add if not already used
                 if (existing == null || !existing.containsKey(name)) {
-<<<<<<< HEAD
-                    String lookup = val + name + "=";
-=======
                     // the lookup should prepare for the new option
                     String lookup;
                     if (!val.contains("?")) {
@@ -66,7 +63,6 @@
                             lookup = val + name + "=";
                         }
                     }
->>>>>>> b5607faa
                     LookupElementBuilder builder = LookupElementBuilder.create(lookup);
                     // only show the option in the UI
                     builder = builder.withPresentableText(name);
