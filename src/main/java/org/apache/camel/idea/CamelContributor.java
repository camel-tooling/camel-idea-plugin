--- conflicted
+++ resolved
@@ -61,73 +61,10 @@
         public void addCompletions(@NotNull CompletionParameters parameters,
                                    ProcessingContext context,
                                    @NotNull CompletionResultSet resultSet) {
-<<<<<<< HEAD
-            String query = parsePsiElement(parameters);
+            String[] tuple = parsePsiElement(parameters);
             camelCompletionExtensions.stream()
-                    .filter(p -> p.isValid(parameters,context,query))
-                    .forEach(p -> p.addCompletions(parameters,context,resultSet,query));
-=======
-            // is this a possible Camel endpoint uri which we know
-            String[] tuple = parsePsiElement(parameters);
-            String val = tuple[0];
-            String suffix = tuple[1];
-
-            if (val.endsWith("{{")) {
-                smartCompletionPropertyPlaceholders.propertyPlaceholdersSmartCompletion(parameters, resultSet);
-                return; //we are done
-            }
-
-            String componentName = StringUtils.asComponentName(val);
-            if (componentName != null && camelCatalog.findComponentNames().contains(componentName)) {
-
-                // it is a known Camel component
-                String json = camelCatalog.componentJSonSchema(componentName);
-                ComponentModel componentModel = ModelHelper.generateComponentModel(json, true);
-
-                // grab all existing parameters
-                String query = val;
-                // strip up ending incomplete parameter
-                if (query.endsWith("&") || query.endsWith("?")) {
-                    query = query.substring(0, query.length() - 1);
-                }
-
-                Map<String, String> existing = null;
-                try {
-                    existing = camelCatalog.endpointProperties(query);
-                } catch (Exception e) {
-                    // ignore
-                }
-
-                // are we editing an existing parameter value
-                // or are we having a list of suggested parameters to choose among
-                boolean editSingle = val.endsWith("=");
-                boolean editQueryParameters = val.contains("?");
-                boolean editContextPath = !editQueryParameters;
-
-                List<LookupElement> answer = null;
-                if (editSingle) {
-                    // parameter name is before = and & or ?
-                    int pos = Math.max(val.lastIndexOf('&'), val.lastIndexOf('?'));
-                    String name = val.substring(pos + 1);
-                    name = name.substring(0, name.length() - 1); // remove =
-                    EndpointOptionModel endpointOption = componentModel.getEndpointOption(name);
-                    if (endpointOption != null) {
-                        answer = addSmartCompletionForSingleValue(parameters.getEditor(), val, suffix, endpointOption);
-                    }
-                } else if (editQueryParameters) {
-                    // suggest a list of options for query parameters
-                    answer = addSmartCompletionSuggestionsQueryParameters(val, componentModel, existing);
-                } else if (editContextPath) {
-                    // suggest a list of options for context-path
-                    answer = addSmartCompletionSuggestionsContextPath(val, componentModel, existing);
-                }
-
-                // are there any results then add them
-                if (answer != null && !answer.isEmpty()) {
-                    resultSet.withPrefixMatcher(val).addAllElements(answer);
-                }
-            }
->>>>>>> 27f05595
+                    .filter(p -> p.isValid(parameters,context,tuple))
+                    .forEach(p -> p.addCompletions(parameters,context,resultSet,tuple));
         }
     }
 
@@ -164,7 +101,6 @@
         return new String[]{val, suffix};
     }
 
-<<<<<<< HEAD
     /**
      * Add additional completion extension to process when the
      * {@link CompletionProvider#addCompletions(CompletionParameters, ProcessingContext, CompletionResultSet)} is called
@@ -178,6 +114,4 @@
     }
 
 
-=======
->>>>>>> 27f05595
 }