--- conflicted
+++ resolved
@@ -25,14 +25,12 @@
 import com.intellij.lang.documentation.ExternalDocumentationHandler;
 import com.intellij.lang.documentation.ExternalDocumentationProvider;
 import com.intellij.openapi.components.ServiceManager;
-import com.intellij.openapi.editor.Editor;
 import com.intellij.openapi.project.Project;
 import com.intellij.psi.PsiClass;
 import com.intellij.psi.PsiClassType;
 import com.intellij.psi.PsiElement;
 import com.intellij.psi.PsiExpression;
 import com.intellij.psi.PsiExpressionList;
-import com.intellij.psi.PsiFile;
 import com.intellij.psi.PsiLiteralExpression;
 import com.intellij.psi.PsiManager;
 import com.intellij.psi.PsiMethod;
@@ -41,20 +39,14 @@
 import com.intellij.psi.PsiTypeParameterList;
 import com.intellij.psi.impl.source.PsiClassReferenceType;
 import com.intellij.psi.util.PsiTreeUtil;
-<<<<<<< HEAD
 import com.intellij.psi.xml.XmlAttributeValue;
 import org.apache.camel.catalog.CamelCatalog;
-=======
->>>>>>> 97c6a858
 import org.apache.camel.catalog.JSonSchemaHelper;
 import org.apache.camel.idea.catalog.CamelCatalogService;
 import org.apache.camel.idea.model.ComponentModel;
 import org.apache.camel.idea.model.ModelHelper;
-<<<<<<< HEAD
 import org.apache.camel.idea.util.CamelService;
-=======
 import org.apache.camel.idea.util.IdeaUtils;
->>>>>>> 97c6a858
 import org.apache.camel.idea.util.StringUtils;
 import org.jetbrains.annotations.NotNull;
 import org.jetbrains.annotations.Nullable;
@@ -121,29 +113,6 @@
                 return null;
             }
 
-<<<<<<< HEAD
-            Project project = element.getProject();
-            CamelCatalog camelCatalog = ServiceManager.getService(project, CamelCatalogService.class).get();
-            String componentName = StringUtils.asComponentName(val);
-            if (componentName != null) {
-                return generateCamelComponentDocumentation(componentName, val, camelCatalog);
-            } else {
-                // its maybe a method call for a Camel language
-                PsiMethodCallExpression call = PsiTreeUtil.getParentOfType(element, PsiMethodCallExpression.class);
-                if (call != null) {
-                    PsiMethod method = call.resolveMethod();
-                    if (method != null) {
-                        // try to see if we have a Camel language with the method name
-                        String name = asLanguageName(method.getName());
-                        if (camelCatalog.findLanguageNames().contains(name)) {
-                            // okay its a potential Camel language so see if the psi method call is using
-                            // camel-core types so we know for a fact its really a Camel language
-                            if (isPsiMethodCamelLanguage(method)) {
-                                String html = camelCatalog.languageHtmlDoc(name);
-                                if (html != null) {
-                                    return html;
-                                }
-=======
         String componentName = StringUtils.asComponentName(val);
         if (componentName != null) {
             return generateCamelComponentDocumentation(componentName, val, -1);
@@ -162,7 +131,6 @@
                             String html = CamelCatalogService.getInstance().languageHtmlDoc(name);
                             if (html != null) {
                                 return html;
->>>>>>> 97c6a858
                             }
                         }
                     }
@@ -285,11 +253,6 @@
         return extractTextFromElement(element);
     }
 
-<<<<<<< HEAD
-    private String generateCamelComponentDocumentation(String componentName, String val, CamelCatalog camelCatalog) {
-        // it is a known Camel component
-        String json = camelCatalog.componentJSonSchema(componentName);
-=======
     private String generateCamelComponentDocumentation(String componentName, String val, int wrapLength) {
         // it is a known Camel component
         String json = CamelCatalogService.getInstance().componentJSonSchema(componentName);
@@ -297,7 +260,6 @@
             return null;
         }
 
->>>>>>> 97c6a858
         ComponentModel component = ModelHelper.generateComponentModel(json, false);
 
         Map<String, String> existing = null;
