--- conflicted
+++ resolved
@@ -11,11 +11,8 @@
   <change-notes><![CDATA[
       v.1.3.1
       <ul>
-<<<<<<< HEAD
         <li>Upgraded to IDEA 2024.2.4</li>
-=======
-        <li>Upgrade to Camel 4.8.1</li>
->>>>>>> 1d1993f4
+        <li>Upgraded to Camel 4.8.1</li>
       </ul>
     ]]>
   </change-notes>
