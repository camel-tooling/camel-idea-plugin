/**
 * Licensed to the Apache Software Foundation (ASF) under one or more
 * contributor license agreements.  See the NOTICE file distributed with
 * this work for additional information regarding copyright ownership.
 * The ASF licenses this file to You under the Apache License, Version 2.0
 * (the "License"); you may not use this file except in compliance with
 * the License.  You may obtain a copy of the License at
 *
 *      http://www.apache.org/licenses/LICENSE-2.0
 *
 * Unless required by applicable law or agreed to in writing, software
 * distributed under the License is distributed on an "AS IS" BASIS,
 * WITHOUT WARRANTIES OR CONDITIONS OF ANY KIND, either express or implied.
 * See the License for the specific language governing permissions and
 * limitations under the License.
 */

allprojects {
    apply plugin: 'checkstyle'

    checkstyle {
        toolVersion = '8.18'
        configDir = file("$rootProject.projectDir/config/checkstyle")
    }
    
    group = 'com.github.camel-tooling'
<<<<<<< HEAD
    version = '0.6.1'
=======
    version = '0.6.0-SNAPSHOT'
>>>>>>> fd53aef3
}

subprojects {
    apply plugin: 'java'
    apply plugin: 'maven-publish'

    repositories {
        mavenLocal()
        maven {
            url = 'http://repo.maven.apache.org/maven2'
        }
    }

    sourceCompatibility = '1.8'

    publishing {
        publications {
            maven(MavenPublication) {
                from(components.java)
            }
        }
    }

    test {
        filter {
            //exclude specific method because they fail other tests, not sure why at this point but it might be because it 
            //not cleanup after itself.
            excludeTestsMatching "*.testShouldChangeStateOfRealTimeJSonPathValidationCatalogCheckBox"
            excludeTestsMatching "*.testShouldChangeStateOfRealTimeBeanMethodValidationCheckBox"
        }
        afterTest { desc, result ->
            logger.quiet "Executing test ${desc.name} [${desc.className}] with result: ${result.resultType}"
        }
    }
    
    tasks.withType(JavaCompile) {
        options.encoding = 'UTF-8'
    }
}<|MERGE_RESOLUTION|>--- conflicted
+++ resolved
@@ -24,11 +24,7 @@
     }
     
     group = 'com.github.camel-tooling'
-<<<<<<< HEAD
-    version = '0.6.1'
-=======
     version = '0.6.0-SNAPSHOT'
->>>>>>> fd53aef3
 }
 
 subprojects {
