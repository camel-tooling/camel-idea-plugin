--- conflicted
+++ resolved
@@ -9,7 +9,6 @@
 
       The plugin includes:
       <ul>
-        <li>Validation for Camel endpoints in Java, Groovy, Kotlin, Scala, XML</li>
         <li>Smart completion for Camel endpoints in Java, Groovy, Kotlin, Scala, XML, properties or yaml files (ctrl + space)</li>
         <li>Smart completion for Camel property placeholders (cursor after {{)</li>
         <li>Endpoint options filtered to only include applicable options when used as consumer vs producer only mode</li>
@@ -18,6 +17,7 @@
         <li>Show endpoint information in tooltip when hovering mouse over from/to etc in Java route builders</li>
         <li>Supports 3rd party Camel components (if they have been properly built with Camel JSon schema metadata)</li>
         <li>Attempts to use same version as camel-core dependency from the loaded project (may require download over internet)<li>
+        <li>Validation for Camel endpoints in Java, Groovy, Kotlin, Scala, XML</li>
       </ul>
     ]]></description>
 
@@ -25,12 +25,9 @@
       <ul>
         <li>0.3.0 - Restructured project as multi Maven module to support further work.
                     Add support for 3rd party Camel components (not from the Apache Camel release).
-<<<<<<< HEAD
-                    Add support for validate Camel end points.</li>
-=======
                     The plugin will attempt to use same camel-catalog version as the camel-core version used in the project.
+                    Add support for validate Camel end points.
                     Attempts to use same version as camel-core dependency from the loaded project (may require download over internet)<li>
->>>>>>> a29bd76e
         <li>0.2.2 - Show Camel icon in gutter where a Camel route starts.
         <li>0.2.1 - Plugin is only in use if the loaded project is a Camel project (has camel-core as library/dependency).
                     Smart completion for Kotlin files.
